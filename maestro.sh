--- conflicted
+++ resolved
@@ -1,10 +1,6 @@
 #!/bin/bash -e
 ########################################################################
-<<<<<<< HEAD
-#** Version: v1.2-39-gc031098
-=======
-#** Version: v1.2-40-ga3b0dae
->>>>>>> 2c0f033f
+#** Version: v1.2-40-g304c4b4
 #* This script connects meta data about host projects with concrete
 #* configuration files and even configuration management solutions.
 #*
