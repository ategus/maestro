--- conflicted
+++ resolved
@@ -1,10 +1,6 @@
 #!/bin/bash -e
 ########################################################################
-<<<<<<< HEAD
-#** Version: v1.3-81-ge4ee81f
-=======
-#** Version: v1.3-77-g4b7f329
->>>>>>> 6f11367f
+#** Version: v1.3-82-g5790e3f
 #* This script connects meta data about host projects with concrete
 #* configuration files and even configuration management solutions.
 #*
@@ -1586,10 +1582,6 @@
 EOF
             $_cat > "$ansible_config_default" << EOF
 [defaults]
-<<<<<<< HEAD
-hostfile    = $inventorydir/hosts
-=======
->>>>>>> 6f11367f
 inventory   = $inventorydir/hosts
 timeout     = $ansible_timeout
 ansible_managed = "$ansible_managed"
